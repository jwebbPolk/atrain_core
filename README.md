--- conflicted
+++ resolved
@@ -1,161 +1,151 @@
-<img src="https://github.com/BANDAS-Center/aTrain/blob/main/docs/images/logo.svg" width="300" alt="Logo">
-
-## Rewrite of the codebase!!!
-<<<<<<< HEAD
-
-aTrain-core will be the transcription pipeline (currently running in windows and apple, also propably linux..) for the the aTrain GUI as well as aTrain Web (as the server version).
-
-Use/Work on branch core-functionality
-
-## CLI Installation⚙️
-
-**You need to have python >=3.10**  
-
-```
-python -m venv venv
-```
-
-```
-.\venv\Scripts\activate
-```
-
-```
-pip install aTrain_core@git+https://github.com/JuergenFleiss/aTrain-core.git@core-functionality --extra-index-url https://download.pytorch.org/whl/cu118
-```
-
-Current Usage: aTrain_core transcribe [-h] [--model MODEL] [--language LANGUAGE] [--speaker_detection] [--num_speakers NUM_SPEAKERS] [--device {CPU,GPU}] [--compute_type {float16,int8}] file
-
-
-=======
-aTrain-core will be the transcription pipeline (currently running in windows and apple, also propably linux..) for the the aTrain GUI as well as aTrain Web (as the server version). 
-
-Use/Work on branch core-functionality
-
-Current Usage: 
-aTrain_core transcribe [-h] [--model MODEL] [--language LANGUAGE] [--speaker_detection] [--num_speakers NUM_SPEAKERS] [--device {CPU,GPU}] [--compute_type {float16,int8}] file
->>>>>>> 003c750b
-
-
-## Accessible Transcription of Interviews
-aTrain is a tool for automatically transcribing speech recordings utilizing state-of-the-art machine learning models without uploading any data. It was developed by researchers at the Business Analytics and Data Science-Center at the University of Graz and tested by researchers from the Know-Center Graz. 
-
-Big News! The paper introducing aTrain has been published in the Journal of Behavioral and Experimental Finance. Please now cite the published paper if you used aTrain for your research: [Take the aTrain. Introducing an Interface for the Accessible Transcription of Interviews.](https://www.sciencedirect.com/science/article/pii/S2214635024000066)
-
-Windows (10 and 11) users can install aTrain via the Microsoft app store ([Link](https://apps.microsoft.com/store/detail/atrain/9N15Q44SZNS2)) or by downloading the installer from the BANDAS-Center Website ([Link](https://business-analytics.uni-graz.at/de/forschen/atrain/download/)).
-
-For Linux, follow the [instructions](https://github.com/JuergenFleiss/aTrain/wiki/Linux-Support-(in-progress)) in our Wiki.
-
-aTrain offers the following benefits:
-\
-\
-**Fast and accurate 🚀**
-\
-aTrain provides a user friendly access to the [faster-whisper](https://github.com/guillaumekln/faster-whisper) implementation of OpenAI’s [Whisper model](https://github.com/openai/whisper), ensuring best in class transcription quality (see [Wollin-Geiring et al. 2023](https://www.static.tu.berlin/fileadmin/www/10005401/Publikationen_sos/Wollin-Giering_et_al_2023_Automatic_transcription.pdf)) paired with higher speeds on your local computer. Transcription when selecting the highest-quality model takes only around three times the audio length on current mobile CPUs typically found in middle-class business notebooks (e.g., Core i5 12th Gen, Ryzen Series 6000).
-\
-\
-**Speaker detection 🗣️**
-\
-aTrain has a speaker detection mode based on [pyannote.audio](https://github.com/pyannote/pyannote-audio) and can analyze each text segment to determine which speaker it belongs to.
-\
-\
-**Privacy Preservation and GDPR compliance 🔒**
-\
-aTrain processes the provided speech recordings completely offline on your own device and does not send recordings or transcriptions to the internet. This helps researchers to maintain data privacy requirements arising from ethical guidelines or to comply with legal requirements such as the GDRP.
-\
-\
-**Multi-language support 🌍**
-\
-aTrain can process speech recordings in any of the following 57 languages: Afrikaans, Arabic, Armenian, Azerbaijani, Belarusian, Bosnian, Bulgarian, Catalan, Chinese, Croatian, Czech, Danish, Dutch, English, Estonian, Finnish, French, Galician, German, Greek, Hebrew, Hindi, Hungarian, Icelandic, Indonesian, Italian, Japanese, Kannada, Kazakh, Korean, Latvian, Lithuanian, Macedonian, Malay, Marathi, Maori, Nepali, Norwegian, Persian, Polish, Portuguese, Romanian, Russian, Serbian, Slovak, Slovenian, Spanish, Swahili, Swedish, Tagalog, Tamil, Thai, Turkish, Ukrainian, Urdu, Vietnamese, and Welsh.
-\
-\
-**MAXQDA and ATLAS.ti compatible output 📄**
-\
-aTrain provides transcription files that are seamlessly importable into the most popular tools for qualitative analysis, ATLAS.ti and MAXQDA. This allows you to directly play audio for the corresponding text segment by clicking on its timestamp. Go to the [tutorial](https://github.com/BANDAS-Center/aTrain/wiki/Tutorials).
-\
-\
-**Nvidia GPU support 🖥️**
-\
-aTrain can either run on the CPU or an NVIDIA GPU (CUDA toolkit installation required). A [CUDA-enabled NVIDIA GPU](https://developer.nvidia.com/cuda-gpus) significantly improves the speed of transcriptions and speaker detection, reducing transcription time to 20% of audio length on current entry-level gaming notebooks.
-
-| Screenshot 1 | Screenshot 2 |
-| --- | --- |
-| ![Screenshot1](docs/images/screenshot_1.webp) | ![Screenshot2](docs/images/screenshot_2.webp) |
-
-## Benchmarks
-For testing the processing time of aTrain we transcribed an audiobook ("[The Snow Queen](https://ia802608.us.archive.org/33/items/andersens_fairytales_librivox/fairytales_06_andersen.mp3)" from Hans Christian Andersen with a duration of 1 hour, 13 minutes, and 38 seconds) with three different computers (see table 1). The figure below shows the processing time of each transcription relative to the length of the speech recording. In this relative processing time (RPT), a transcription is considered ’real time’ when the recording length and the processing time are equal. Subsequently, faster transcriptions lead to an RPT below 1 and slower transcriptions to an RPT time above 1.
-
-| Benchmark results | Used hardware |
-| --- | --- |
-| ![Benchmark](docs/images/benchmark.webp) | ![Hardware](docs/images/hardware.webp) |
-
-## System requirements
-Windows is fully supported. 
-
-Debian support with manual installation [Wiki instructions](https://github.com/JuergenFleiss/aTrain/wiki/Linux-Support-(in-progress)) 
-
-Currently no MacOS support.
-
-## Installation for users 😎
-Simply access the installer from the Microsoft app store  
-https://apps.microsoft.com/store/detail/atrain/9N15Q44SZNS2
-
-## Installation for developers ⚙️
-
-**You need to have python >=3.10**  
-If you need help with installing that, look at these resources:  
-https://www.python.org/downloads/release/python-31011/
-
-Setup a virtual environment
-```
-python -m venv venv
-```
-Activate the virtual environment
-```
-.\venv\Scripts\activate
-```
-Install aTrain
-```
-pip install aTrain_core@git+https://github.com/JuergenFleiss/aTrain-core.git --extra-index-url https://download.pytorch.org/whl/cu118
-```
-Download ffmpeg and all required models from Whisper and pyannote.audio with a console script
-Note: The user version in the Microsoft store has those assets already included. 
-```
-aTrain_core init
-```
-Run the app with the console script
-```
-aTrain_core start
-```
-
-## How to build a standalone executable 📦
-We use pyinstaller to freeze the code of aTrain and create a standalone executable.  
-**If you want to create your own code package follow these steps:**  
-\
-Clone and install aTrain in **editable mode** 
-```
-git clone https://github.com/JuergenFleiss/aTrain-core.git
-cd aTrain-core
-pip install -e . --extra-index-url https://download.pytorch.org/whl/cu118
-```
-\
-Download ffmpeg and all required models from Whisper and pyannote.audio with a console script
-```
-aTrain init
-```
-Install pyinstaller
-```
-pip install pyinstaller
-```
-Build the executable using the provided instruction in the file "build.spec"
-```
-pyinstaller build.spec
-```
-Congratulations! You just built a standalone executable for aTrain.  
-\
-To open this version of aTrain just go to the output folder (./dist/aTrain) and open the executable (e.g. aTrain.exe for Windows).  
-\
-If you want to go a step further and create an MSIX-installer for aTrain you can use [Advanced Installer Express](https://www.advancedinstaller.com/express-edition.html).  
-For information on how to use Advanced Installer Express refer to their [documentation](https://www.advancedinstaller.com/user-guide/introduction.html).
-
-## Attribution
-The GIFs and Icons in aTrain are from [tenor](https://tenor.com/) and [flaticon](https://www.flaticon.com/). 
+<img src="https://github.com/BANDAS-Center/aTrain/blob/main/docs/images/logo.svg" width="300" alt="Logo">
+
+## Rewrite of the codebase!!!
+
+aTrain-core will be the transcription pipeline (currently running in windows and apple, also propably linux..) for the the aTrain GUI as well as aTrain Web (as the server version).
+
+Use/Work on branch core-functionality
+
+## CLI Installation⚙️
+
+**You need to have python >=3.10**  
+
+```
+python -m venv venv
+```
+
+```
+.\venv\Scripts\activate
+```
+
+```
+pip install aTrain_core@git+https://github.com/JuergenFleiss/aTrain-core.git@core-functionality --extra-index-url https://download.pytorch.org/whl/cu118
+```
+
+Current Usage: aTrain_core transcribe [-h] [--model MODEL] [--language LANGUAGE] [--speaker_detection] [--num_speakers NUM_SPEAKERS] [--device {CPU,GPU}] [--compute_type {float16,int8}] file
+
+
+
+## Accessible Transcription of Interviews
+aTrain is a tool for automatically transcribing speech recordings utilizing state-of-the-art machine learning models without uploading any data. It was developed by researchers at the Business Analytics and Data Science-Center at the University of Graz and tested by researchers from the Know-Center Graz. 
+
+Big News! The paper introducing aTrain has been published in the Journal of Behavioral and Experimental Finance. Please now cite the published paper if you used aTrain for your research: [Take the aTrain. Introducing an Interface for the Accessible Transcription of Interviews.](https://www.sciencedirect.com/science/article/pii/S2214635024000066)
+
+Windows (10 and 11) users can install aTrain via the Microsoft app store ([Link](https://apps.microsoft.com/store/detail/atrain/9N15Q44SZNS2)) or by downloading the installer from the BANDAS-Center Website ([Link](https://business-analytics.uni-graz.at/de/forschen/atrain/download/)).
+
+For Linux, follow the [instructions](https://github.com/JuergenFleiss/aTrain/wiki/Linux-Support-(in-progress)) in our Wiki.
+
+aTrain offers the following benefits:
+\
+\
+**Fast and accurate 🚀**
+\
+aTrain provides a user friendly access to the [faster-whisper](https://github.com/guillaumekln/faster-whisper) implementation of OpenAI’s [Whisper model](https://github.com/openai/whisper), ensuring best in class transcription quality (see [Wollin-Geiring et al. 2023](https://www.static.tu.berlin/fileadmin/www/10005401/Publikationen_sos/Wollin-Giering_et_al_2023_Automatic_transcription.pdf)) paired with higher speeds on your local computer. Transcription when selecting the highest-quality model takes only around three times the audio length on current mobile CPUs typically found in middle-class business notebooks (e.g., Core i5 12th Gen, Ryzen Series 6000).
+\
+\
+**Speaker detection 🗣️**
+\
+aTrain has a speaker detection mode based on [pyannote.audio](https://github.com/pyannote/pyannote-audio) and can analyze each text segment to determine which speaker it belongs to.
+\
+\
+**Privacy Preservation and GDPR compliance 🔒**
+\
+aTrain processes the provided speech recordings completely offline on your own device and does not send recordings or transcriptions to the internet. This helps researchers to maintain data privacy requirements arising from ethical guidelines or to comply with legal requirements such as the GDRP.
+\
+\
+**Multi-language support 🌍**
+\
+aTrain can process speech recordings in any of the following 57 languages: Afrikaans, Arabic, Armenian, Azerbaijani, Belarusian, Bosnian, Bulgarian, Catalan, Chinese, Croatian, Czech, Danish, Dutch, English, Estonian, Finnish, French, Galician, German, Greek, Hebrew, Hindi, Hungarian, Icelandic, Indonesian, Italian, Japanese, Kannada, Kazakh, Korean, Latvian, Lithuanian, Macedonian, Malay, Marathi, Maori, Nepali, Norwegian, Persian, Polish, Portuguese, Romanian, Russian, Serbian, Slovak, Slovenian, Spanish, Swahili, Swedish, Tagalog, Tamil, Thai, Turkish, Ukrainian, Urdu, Vietnamese, and Welsh.
+\
+\
+**MAXQDA and ATLAS.ti compatible output 📄**
+\
+aTrain provides transcription files that are seamlessly importable into the most popular tools for qualitative analysis, ATLAS.ti and MAXQDA. This allows you to directly play audio for the corresponding text segment by clicking on its timestamp. Go to the [tutorial](https://github.com/BANDAS-Center/aTrain/wiki/Tutorials).
+\
+\
+**Nvidia GPU support 🖥️**
+\
+aTrain can either run on the CPU or an NVIDIA GPU (CUDA toolkit installation required). A [CUDA-enabled NVIDIA GPU](https://developer.nvidia.com/cuda-gpus) significantly improves the speed of transcriptions and speaker detection, reducing transcription time to 20% of audio length on current entry-level gaming notebooks.
+
+| Screenshot 1 | Screenshot 2 |
+| --- | --- |
+| ![Screenshot1](docs/images/screenshot_1.webp) | ![Screenshot2](docs/images/screenshot_2.webp) |
+
+## Benchmarks
+For testing the processing time of aTrain we transcribed an audiobook ("[The Snow Queen](https://ia802608.us.archive.org/33/items/andersens_fairytales_librivox/fairytales_06_andersen.mp3)" from Hans Christian Andersen with a duration of 1 hour, 13 minutes, and 38 seconds) with three different computers (see table 1). The figure below shows the processing time of each transcription relative to the length of the speech recording. In this relative processing time (RPT), a transcription is considered ’real time’ when the recording length and the processing time are equal. Subsequently, faster transcriptions lead to an RPT below 1 and slower transcriptions to an RPT time above 1.
+
+| Benchmark results | Used hardware |
+| --- | --- |
+| ![Benchmark](docs/images/benchmark.webp) | ![Hardware](docs/images/hardware.webp) |
+
+## System requirements
+Windows is fully supported. 
+
+Debian support with manual installation [Wiki instructions](https://github.com/JuergenFleiss/aTrain/wiki/Linux-Support-(in-progress)) 
+
+Currently no MacOS support.
+
+## Installation for users 😎
+Simply access the installer from the Microsoft app store  
+https://apps.microsoft.com/store/detail/atrain/9N15Q44SZNS2
+
+## Installation for developers ⚙️
+
+**You need to have python >=3.10**  
+If you need help with installing that, look at these resources:  
+https://www.python.org/downloads/release/python-31011/
+
+Setup a virtual environment
+```
+python -m venv venv
+```
+Activate the virtual environment
+```
+.\venv\Scripts\activate
+```
+Install aTrain
+```
+pip install aTrain_core@git+https://github.com/JuergenFleiss/aTrain-core.git --extra-index-url https://download.pytorch.org/whl/cu118
+```
+Download ffmpeg and all required models from Whisper and pyannote.audio with a console script
+Note: The user version in the Microsoft store has those assets already included. 
+```
+aTrain_core init
+```
+Run the app with the console script
+```
+aTrain_core start
+```
+
+## How to build a standalone executable 📦
+We use pyinstaller to freeze the code of aTrain and create a standalone executable.  
+**If you want to create your own code package follow these steps:**  
+\
+Clone and install aTrain in **editable mode** 
+```
+git clone https://github.com/JuergenFleiss/aTrain-core.git
+cd aTrain-core
+pip install -e . --extra-index-url https://download.pytorch.org/whl/cu118
+```
+\
+Download ffmpeg and all required models from Whisper and pyannote.audio with a console script
+```
+aTrain init
+```
+Install pyinstaller
+```
+pip install pyinstaller
+```
+Build the executable using the provided instruction in the file "build.spec"
+```
+pyinstaller build.spec
+```
+Congratulations! You just built a standalone executable for aTrain.  
+\
+To open this version of aTrain just go to the output folder (./dist/aTrain) and open the executable (e.g. aTrain.exe for Windows).  
+\
+If you want to go a step further and create an MSIX-installer for aTrain you can use [Advanced Installer Express](https://www.advancedinstaller.com/express-edition.html).  
+For information on how to use Advanced Installer Express refer to their [documentation](https://www.advancedinstaller.com/user-guide/introduction.html).
+
+## Attribution
+The GIFs and Icons in aTrain are from [tenor](https://tenor.com/) and [flaticon](https://www.flaticon.com/). 